--- conflicted
+++ resolved
@@ -12,19 +12,18 @@
     "lint": "eslint .",
     "lint:fix": "eslint . --fix",
     "lint:strict": "eslint . --max-warnings 0",
+    "lint": "eslint .",
+    "lint:fix": "eslint . --fix",
+    "lint:strict": "eslint . --max-warnings 0",
     "dev": "pnpm run -r --parallel dev"
   },
   "devDependencies": {
     "@eslint/js": "^9.28.0",
     "@types/node": "^20.0.0",
-<<<<<<< HEAD
     "@typescript-eslint/eslint-plugin": "^8.0.0",
     "@typescript-eslint/parser": "^8.0.0",
     "eslint": "^9.28.0",
     "@eslint/js": "^9.28.0",
-=======
-    "eslint": "^9.28.0",
->>>>>>> 641b4385
     "eslint-import-resolver-typescript": "^4.4.4",
     "eslint-plugin-import": "^2.32.0",
     "husky": "^9.1.7",
