{
  "name": "mcp-use-monorepo",
  "version": "1.0.0",
  "private": true,
  "type": "module",
  "workspaces": [
<<<<<<< HEAD
    "packages/*",
    "test_app"
=======
    "packages/*"
>>>>>>> 78539be8
  ],
  "scripts": {
    "build": "pnpm run build:mcp-use && pnpm run build:other",
    "build:mcp-use": "pnpm --filter mcp-use build",
    "build:other": "pnpm --filter '{packages/*}' --filter '!mcp-use' build",
    "test": "pnpm run -r test",
    "lint": "eslint .",
    "lint:fix": "eslint . --fix",
    "lint:strict": "eslint . --max-warnings 0",
    "dev": "pnpm run -r --parallel dev",
    "changeset": "changeset",
    "version": "changeset version && pnpm install --no-frozen-lockfile",
    "release": "pnpm build && changeset publish",
    "version:check": "changeset status"
  },
  "devDependencies": {
    "@changesets/cli": "^2.29.7",
    "@types/node": "^20.0.0",
    "@typescript-eslint/eslint-plugin": "^8.0.0",
    "@typescript-eslint/parser": "^8.0.0",
    "eslint": "^9.28.0",
    "eslint-import-resolver-typescript": "^4.4.4",
    "eslint-plugin-import": "^2.32.0",
    "husky": "^9.1.7",
    "lint-staged": "^15.2.11",
    "tsup": "^8.5.0",
    "typescript": "^5.0.0",
    "typescript-eslint": "^8.20.0"
  },
  "lint-staged": {
    "*.{js,jsx,ts,tsx}": [
      "eslint --fix"
    ]
  },
  "packageManager": "pnpm@10.6.1",
  "pnpm": {
    "patchedDependencies": {
      "@mcp-ui/server@5.11.0": "patches/@mcp-ui__server@5.11.0.patch"
    },
    "overrides": {
      "mcp-use": "workspace:*",
      "@mcp-use/inspector": "workspace:*",
      "@mcp-use/cli": "workspace:*",
      "create-mcp-use-app": "workspace:*",
      "react": "^19.2.0",
      "react-dom": "^19.2.0"
    }
  },
  "dependencies": {
    "@eslint/js": "^9.37.0"
  }
}<|MERGE_RESOLUTION|>--- conflicted
+++ resolved
@@ -4,12 +4,7 @@
   "private": true,
   "type": "module",
   "workspaces": [
-<<<<<<< HEAD
-    "packages/*",
-    "test_app"
-=======
     "packages/*"
->>>>>>> 78539be8
   ],
   "scripts": {
     "build": "pnpm run build:mcp-use && pnpm run build:other",
