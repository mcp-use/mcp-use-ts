--- conflicted
+++ resolved
@@ -23,31 +23,18 @@
 
       - name: Setup pnpm
         uses: pnpm/action-setup@v3
-<<<<<<< HEAD
-        with:
-          version: 9.14.2
-
-      - name: Setup Node.js
-        uses: actions/setup-node@v4
-        with:
-=======
         with:
           version: 10.6.1
 
       - name: Setup Node.js
         uses: actions/setup-node@v4
         with:
->>>>>>> 78539be8
           node-version: 23
           cache: 'pnpm'
           registry-url: 'https://registry.npmjs.org'
 
       - name: Install Dependencies
-<<<<<<< HEAD
-        run: pnpm install
-=======
         run: pnpm install --no-frozen-lockfile
->>>>>>> 78539be8
 
       - name: Build Packages
         run: pnpm build
@@ -56,58 +43,10 @@
         id: changesets
         uses: changesets/action@v1
         with:
-<<<<<<< HEAD
-          version: pnpm run version
-          commit: 'chore: version packages'
-          title: 'chore: version packages'
-        env:
-          GITHUB_TOKEN: ${{ secrets.GITHUB_TOKEN }}
-      
-      - name: Publish mcp-use package with NPM_TOKEN
-        if: steps.changesets.outputs.hasChangesets == 'false'
-        run: |
-          echo "//registry.npmjs.org/:_authToken=${{ secrets.NPM_TOKEN }}" > .npmrc
-          echo "📦 Publishing mcp-use with NPM_TOKEN..."
-          cd packages/mcp-use && pnpm publish --access public --no-git-checks
-          cd ../..
-          rm -f .npmrc
-        env:
-          NODE_AUTH_TOKEN: ${{ secrets.NPM_TOKEN }}
-      
-      - name: Publish other packages with NPM_TOKEN_ORG
-        if: steps.changesets.outputs.hasChangesets == 'false'
-        run: |
-          echo "//registry.npmjs.org/:_authToken=${{ secrets.NPM_TOKEN_ORG }}" > .npmrc
-          
-          # Publish in dependency order: inspector and create-mcp-use-app first, then cli
-          echo "📦 Publishing @mcp-use/inspector with NPM_TOKEN_ORG..."
-          cd packages/inspector && pnpm publish --access public --no-git-checks
-          cd ../..
-          
-          echo "📦 Publishing create-mcp-use-app with NPM_TOKEN_ORG..."
-          cd packages/create-mcp-use-app && pnpm publish --access public --no-git-checks
-          cd ../..
-          
-          echo "📦 Publishing @mcp-use/cli with NPM_TOKEN_ORG..."
-          cd packages/cli && pnpm publish --access public --no-git-checks
-          cd ../..
-          
-          rm -f .npmrc
-        env:
-          NODE_AUTH_TOKEN: ${{ secrets.NPM_TOKEN_ORG }}
-
-      - name: Send Notification on Success
-        if: steps.changesets.outputs.hasChangesets == 'false'
-        run: |
-          echo "✅ Packages published successfully!"
-          echo "📦 mcp-use published with NPM_TOKEN"
-          echo "📦 Other packages published with NPM_TOKEN_ORG"
-=======
           publish: pnpm release
           version: pnpm run version
           commit: 'chore(release): version packages'
           title: 'chore(release): version packages'
         env:
           GITHUB_TOKEN: ${{ secrets.GITHUB_TOKEN }}
-          NODE_AUTH_TOKEN: ${{ secrets.NPM_TOKEN_ORG }}
->>>>>>> 78539be8
+          NODE_AUTH_TOKEN: ${{ secrets.NPM_TOKEN_ORG }}