#!/usr/bin/env node
import { Command } from 'commander';
import { buildWidgets } from './build';
import { spawn } from 'node:child_process';
<<<<<<< HEAD
import { existsSync, readFileSync } from 'node:fs';
=======
import { readFileSync } from 'node:fs';
>>>>>>> 93d07daf
import { access } from 'node:fs/promises';
import path from 'node:path';
import open from 'open';
const program = new Command();


<<<<<<< HEAD
// Find the CLI package.json file
function findPackageJson() {
  const possiblePaths = [
    path.join(__dirname, '../package.json'), // From dist/
    path.join(__dirname, '../../package.json'), // From dist/
    path.join(process.cwd(), 'package.json'), // Current working directory
  ]
  
  for (const packagePath of possiblePaths) {
    if (existsSync(packagePath)) {
      return packagePath
    }
  }
  
  throw new Error('Could not find package.json file')
}

const packageContent = readFileSync(findPackageJson(), 'utf-8')
=======
const packageContent = readFileSync(path.join(__dirname, '../../package.json'), 'utf-8')
>>>>>>> 93d07daf
const packageJson = JSON.parse(packageContent)
const packageVersion = packageJson.version || 'unknown'


program
  .name('mcp-use')
  .description('MCP CLI tool')
  .version(packageVersion);

// Helper to check if port is available
async function isPortAvailable(port: number): Promise<boolean> {
  try {
    await fetch(`http://localhost:${port}`);
    return false; // Port is in use
  } catch {
    return true; // Port is available
  }
}

// Helper to find an available port
async function findAvailablePort(startPort: number): Promise<number> {
  for (let port = startPort; port < startPort + 100; port++) {
    if (await isPortAvailable(port)) {
      return port;
    }
  }
  throw new Error('No available ports found');
}

// Helper to check if server is ready
async function waitForServer(port: number, maxAttempts = 30): Promise<boolean> {
  for (let i = 0; i < maxAttempts; i++) {
    try {
      const response = await fetch(`http://localhost:${port}/inspector`);
      if (response.ok) {
        return true;
      }
    } catch {
      // Server not ready yet
    }
    await new Promise(resolve => setTimeout(resolve, 1000));
  }
  return false;
}

// Helper to run a command
function runCommand(command: string, args: string[], cwd: string): Promise<void> {
  return new Promise((resolve, reject) => {
    const proc = spawn(command, args, {
      cwd,
      stdio: 'inherit',
      shell: false,
    });

    proc.on('error', reject);
    proc.on('exit', (code) => {
      if (code === 0) {
        resolve();
      } else {
        reject(new Error(`Command failed with exit code ${code}`));
      }
    });
  });
}

program
  .command('build')
  .description('Build TypeScript and MCP UI widgets')
  .option('-p, --path <path>', 'Path to project directory', process.cwd())
  .action(async (options) => {
    try {
      const projectPath = path.resolve(options.path);
      
      console.log(`\x1b[36m\x1b[1mmcp-use\x1b[0m \x1b[90mVersion: ${packageJson.version}\x1b[0m\n`);
      
      // Run tsc first
      console.log('Building TypeScript...');
      await runCommand('npx', ['tsc'], projectPath);
      console.log('\x1b[32m✓\x1b[0m TypeScript build complete!');
      
      // Then build widgets
      await buildWidgets(projectPath, false);
    } catch (error) {
      console.error('Build failed:', error);
      process.exit(1);
    }
  });

program
  .command('dev')
  .description('Run development server with auto-reload and inspector')
  .option('-p, --path <path>', 'Path to project directory', process.cwd())
  .option('--port <port>', 'Server port', '3000')
  .option('--no-open', 'Do not auto-open inspector')
  .action(async (options) => {
    try {
      const projectPath = path.resolve(options.path);
      let port = parseInt(options.port, 10);
      
      console.log(`\x1b[36m\x1b[1mmcp-use\x1b[0m \x1b[90mVersion: ${packageJson.version}\x1b[0m\n`);

      // Check if port is available, find alternative if needed
      if (!(await isPortAvailable(port))) {
        console.log(`\x1b[33m⚠️  Port ${port} is already in use\x1b[0m`);
        const availablePort = await findAvailablePort(port);
        console.log(`\x1b[32m✓\x1b[0m Using port ${availablePort} instead`);
        port = availablePort;
      }

      // Find the main source file
      let serverFile = 'src/server.ts';
      try {
        await access(path.join(projectPath, serverFile));
      } catch {
        serverFile = 'src/index.ts';
      }

      // Start all processes concurrently
      const processes: any[] = [];
      
      // 1. TypeScript watch
      const tscProc = spawn('npx', ['tsc', '--watch'], {
        cwd: projectPath,
        stdio: 'pipe',
        shell: false,
      });
      tscProc.stdout?.on('data', (data) => {
        const output = data.toString();
        if (output.includes('Watching for file changes')) {
          console.log('\x1b[32m✓\x1b[0m TypeScript compiler watching...');
        }
      });
      processes.push(tscProc);

      // 2. Widget builder watch - run in background
      buildWidgets(projectPath, true).catch((error) => {
        console.error('Widget builder failed:', error);
      });

      // Wait a bit for initial builds
      await new Promise(resolve => setTimeout(resolve, 2000));

      // 3. Server with tsx
      const serverProc = spawn('npx', ['tsx', 'watch', serverFile], {
        cwd: projectPath,
        stdio: 'pipe',
        shell: false,
        env: { ...process.env, PORT: String(port) },
      });
      
      // Handle server errors gracefully
      serverProc.stderr?.on('data', (data) => {
        const output = data.toString();
        if (output.includes('EADDRINUSE')) {
          console.log(`\x1b[31m✗\x1b[0m Port ${port} is still in use. Please try a different port with --port`);
          console.log(`\x1b[90mHint: Use --port 3001 or kill the process using port ${port}\x1b[0m`);
          process.exit(1);
        }
      });
      
      serverProc.stdout?.on('data', (data) => {
        process.stdout.write(data);
      });
      
      processes.push(serverProc);

      // Auto-open inspector if enabled
      if (options.open !== false) {
        const startTime = Date.now();
        const ready = await waitForServer(port);
        if (ready) {
          const mcpUrl = `http://localhost:${port}/mcp`;
          const inspectorUrl = `http://localhost:${port}/inspector?autoConnect=${encodeURIComponent(mcpUrl)}`;
          const readyTime = Date.now() - startTime;
          console.log(`\n\x1b[32m✓\x1b[0m Ready in ${readyTime}ms`);
          console.log(`Local:    http://localhost:${port}`);
          console.log(`Network:  http://localhost:${port}`);
          console.log(`MCP:      ${mcpUrl}`);
          console.log(`Inspector: ${inspectorUrl}\n`);
          await open(inspectorUrl);
        }
      }

      // Handle cleanup
      const cleanup = () => {
        console.log('\n\nShutting down...');
        processes.forEach(proc => proc.kill());
        process.exit(0);
      };

      process.on('SIGINT', cleanup);
      process.on('SIGTERM', cleanup);

      // Keep the process running
      await new Promise(() => {});
    } catch (error) {
      console.error('Dev mode failed:', error);
      process.exit(1);
    }
  });

program
  .command('start')
  .description('Start production server')
  .option('-p, --path <path>', 'Path to project directory', process.cwd())
  .option('--port <port>', 'Server port', '3000')
  .action(async (options) => {
    try {
      const projectPath = path.resolve(options.path);
      const port = parseInt(options.port, 10);

      console.log(`\x1b[36m\x1b[1mmcp-use\x1b[0m \x1b[90mVersion: ${packageJson.version}\x1b[0m\n`);

      // Find the built server file
      let serverFile = 'dist/server.js';
      try {
        await access(path.join(projectPath, serverFile));
      } catch {
        serverFile = 'dist/index.js';
      }

      console.log('Starting production server...');
      const serverProc = spawn('node', [serverFile], {
        cwd: projectPath,
        stdio: 'inherit',
        env: { ...process.env, PORT: String(port) },
      });

      // Handle cleanup
      const cleanup = () => {
        console.log('\n\nShutting down...');
        serverProc.kill();
        process.exit(0);
      };

      process.on('SIGINT', cleanup);
      process.on('SIGTERM', cleanup);

      serverProc.on('exit', (code) => {
        process.exit(code || 0);
      });
    } catch (error) {
      console.error('Start failed:', error);
      process.exit(1);
    }
  });

program.parse();<|MERGE_RESOLUTION|>--- conflicted
+++ resolved
@@ -2,39 +2,14 @@
 import { Command } from 'commander';
 import { buildWidgets } from './build';
 import { spawn } from 'node:child_process';
-<<<<<<< HEAD
-import { existsSync, readFileSync } from 'node:fs';
-=======
 import { readFileSync } from 'node:fs';
->>>>>>> 93d07daf
 import { access } from 'node:fs/promises';
 import path from 'node:path';
 import open from 'open';
 const program = new Command();
 
 
-<<<<<<< HEAD
-// Find the CLI package.json file
-function findPackageJson() {
-  const possiblePaths = [
-    path.join(__dirname, '../package.json'), // From dist/
-    path.join(__dirname, '../../package.json'), // From dist/
-    path.join(process.cwd(), 'package.json'), // Current working directory
-  ]
-  
-  for (const packagePath of possiblePaths) {
-    if (existsSync(packagePath)) {
-      return packagePath
-    }
-  }
-  
-  throw new Error('Could not find package.json file')
-}
-
-const packageContent = readFileSync(findPackageJson(), 'utf-8')
-=======
-const packageContent = readFileSync(path.join(__dirname, '../../package.json'), 'utf-8')
->>>>>>> 93d07daf
+const packageContent = readFileSync(path.join(__dirname, '../package.json'), 'utf-8')
 const packageJson = JSON.parse(packageContent)
 const packageVersion = packageJson.version || 'unknown'
 
