<<<<<<< HEAD
# MCP-Use Monorepo

This is a monorepo containing multiple packages for the MCP-Use ecosystem.

## Packages

- **`mcp-use`** - Core MCP integration library
- **`@mcp-use/inspector`** - MCP Inspector package for debugging and inspecting MCP servers
- **`@mcp-use/cli`** - Command-line interface for MCP
- **`create-mcp-use-app`** - Create new MCP-Use applications with one command

## Development

```bash
# Install dependencies
pnpm install

# Build all packages
pnpm build

# Run tests for all packages
pnpm test

# Development mode (watch)
pnpm dev
```

## Publishing Packages

### Prerequisites

1. Ensure you're logged in to npm:
```bash
npm login
```

2. Verify package versions are updated in respective `package.json` files

### Publishing Individual Packages

#### Option 1: Publish from package directory

```bash
# Publish mcp-use
cd packages/mcp-use
pnpm publish --access public

# Publish inspector
cd packages/inspector
pnpm publish --access public

# Publish CLI
cd packages/cli
pnpm publish --access public

# Publish create-mcp-use-app
cd packages/create-mcp-use-app
pnpm publish --access public
```

#### Option 2: Publish from root using filters

```bash
# Publish specific package from root
pnpm --filter mcp-use publish --access public
pnpm --filter @mcp-use/inspector publish --access public
pnpm --filter @mcp-use/cli publish --access public
pnpm --filter create-mcp-use-app publish --access public
```

#### Option 3: Publish all packages at once

```bash
# Publish all public packages
pnpm -r publish --access public
```

### Version Management

#### Update versions individually

```bash
# Bump version for specific package
pnpm --filter mcp-use version patch
pnpm --filter @mcp-use/inspector version minor
pnpm --filter @mcp-use/cli version major
```

#### Update versions using changesets (recommended)

First, install changesets:
```bash
pnpm add -D @changesets/cli -w
pnpm changeset init
```

Then use changesets workflow:
```bash
# Create a changeset
pnpm changeset

# Version packages based on changesets
pnpm changeset version

# Publish packages that have changed
pnpm changeset publish
```

### Pre-publish Checklist

1. **Build all packages**: `pnpm build`
2. **Run tests**: `pnpm test`
3. **Check for lint errors**: `pnpm lint`
4. **Update CHANGELOG.md** (if applicable)
5. **Commit all changes**
6. **Create git tag** (optional): `git tag v0.1.0`

### Publishing with Different Access Levels

```bash
# Public scoped packages (default for @org/package)
pnpm publish --access public

# Private packages (requires npm paid account)
pnpm publish --access restricted

# Dry run (see what would be published)
pnpm publish --dry-run
```

### Troubleshooting

#### If workspace protocol causes issues during publish

The `workspace:*` protocol in dependencies will be automatically replaced with actual version numbers during publish. If this doesn't work:
=======
<div align="center" style="margin: 0 auto; max-width: 80%;">
  <picture>
    <source media="(prefers-color-scheme: dark)" srcset="./packages/mcp-use/static/logo_white.svg">
    <source media="(prefers-color-scheme: light)" srcset="./packages/mcp-use/static/logo_black.svg">
    <img alt="mcp use logo" src="./packages/mcp-use/static/logo_white.svg" width="80%" style="margin: 20px auto;">
  </picture>
</div>

<h1 align="center">MCP-Use: The Complete TypeScript Framework for Model Context Protocol</h1>

<p align="center">
    <a href="https://github.com/mcp-use/mcp-use-ts/stargazers" alt="GitHub stars">
        <img src="https://img.shields.io/github/stars/mcp-use/mcp-use-ts?style=social" /></a>
    <a href="https://github.com/mcp-use/mcp-use-ts/blob/main/LICENSE" alt="License">
        <img src="https://img.shields.io/github/license/mcp-use/mcp-use-ts" /></a>
    <a href="https://discord.gg/XkNkSkMz3V" alt="Discord">
        <img src="https://dcbadge.limes.pink/api/server/XkNkSkMz3V?style=flat" /></a>
</p>

<p align="center">
  <strong>Build powerful AI agents, create MCP servers with UI widgets, and debug with built-in inspector - all in TypeScript</strong>
</p>

---

## 🎯 What is MCP-Use?

MCP-Use is a comprehensive TypeScript framework for building and using [Model Context Protocol (MCP)](https://modelcontextprotocol.io) applications. It provides everything you need to create AI agents that can use tools, build MCP servers with rich UI interfaces, and debug your applications with powerful developer tools.

## 📦 Packages Overview

| Package | Description | Version | Downloads |
|---------|-------------|---------|-----------|
| **[mcp-use](#mcp-use-core-framework)** | Core framework for MCP clients and servers | [![npm](https://img.shields.io/npm/v/mcp-use.svg)](https://www.npmjs.com/package/mcp-use) | [![npm](https://img.shields.io/npm/dw/mcp-use.svg)](https://www.npmjs.com/package/mcp-use) |
| **[@mcp-use/cli](#mcp-use-cli)** | Build tool with hot reload and auto-inspector | [![npm](https://img.shields.io/npm/v/@mcp-use/cli.svg)](https://www.npmjs.com/package/@mcp-use/cli) | [![npm](https://img.shields.io/npm/dw/@mcp-use/cli.svg)](https://www.npmjs.com/package/@mcp-use/cli) |
| **[@mcp-use/inspector](#mcp-use-inspector)** | Web-based debugger for MCP servers | [![npm](https://img.shields.io/npm/v/@mcp-use/inspector.svg)](https://www.npmjs.com/package/@mcp-use/inspector) | [![npm](https://img.shields.io/npm/dw/@mcp-use/inspector.svg)](https://www.npmjs.com/package/@mcp-use/inspector) |
| **[create-mcp-use-app](#create-mcp-use-app)** | Project scaffolding tool | [![npm](https://img.shields.io/npm/v/create-mcp-use-app.svg)](https://www.npmjs.com/package/create-mcp-use-app) | [![npm](https://img.shields.io/npm/dw/create-mcp-use-app.svg)](https://www.npmjs.com/package/create-mcp-use-app) |

---

## 🚀 Quick Start

Get started with MCP-Use in under a minute:

```bash
# Create a new MCP application
npx create-mcp-use-app my-mcp-app

# Navigate to your project
cd my-mcp-app

# Start development with hot reload and auto-inspector
npm run dev
```

Your MCP server is now running at `http://localhost:3000` with the inspector automatically opened in your browser!

---

## 📚 Package Documentation

### mcp-use: Core Framework

The heart of the MCP-Use ecosystem - a powerful framework for building both MCP clients and servers.

#### As an MCP Client

Connect any LLM to any MCP server and build intelligent agents:

```typescript
import { MCPClient, MCPAgent } from 'mcp-use'
import { ChatOpenAI } from '@langchain/openai'

// Configure MCP servers
const client = MCPClient.fromDict({
  mcpServers: {
    filesystem: {
      command: 'npx',
      args: ['@modelcontextprotocol/server-filesystem']
    },
    github: {
      command: 'npx',
      args: ['@modelcontextprotocol/server-github'],
      env: { GITHUB_TOKEN: process.env.GITHUB_TOKEN }
    }
  }
})

// Create an AI agent
const agent = new MCPAgent({
  llm: new ChatOpenAI({ model: 'gpt-4' }),
  client,
  maxSteps: 10
})

// Use the agent with natural language
const result = await agent.run(
  'Search for TypeScript files in the project and create a summary'
)
```

**Key Client Features:**
- 🤖 **LLM Agnostic**: Works with OpenAI, Anthropic, Google, or any LangChain-supported LLM
- 🔄 **Streaming Support**: Real-time streaming with `stream()` and `streamEvents()` methods
- 🌐 **Multi-Server**: Connect to multiple MCP servers simultaneously
- 🔒 **Tool Control**: Restrict access to specific tools for safety
- 📊 **Observability**: Built-in Langfuse integration for monitoring
- 🎯 **Server Manager**: Automatic server selection based on available tools

#### As an MCP Server Framework

Build your own MCP servers with automatic inspector and UI capabilities:

```typescript
import { createMCPServer } from 'mcp-use/server'
import { z } from 'zod'

// Create your MCP server
const server = createMCPServer('weather-server', {
  version: '1.0.0',
  description: 'Weather information MCP server'
})

// Define tools with Zod schemas
server.tool('get_weather', {
  description: 'Get current weather for a city',
  parameters: z.object({
    city: z.string().describe('City name'),
    units: z.enum(['celsius', 'fahrenheit']).optional()
  }),
  execute: async ({ city, units = 'celsius' }) => {
    const weather = await fetchWeather(city, units)
    return {
      temperature: weather.temp,
      condition: weather.condition,
      humidity: weather.humidity
    }
  }
})

// Define resources
server.resource('weather_map', {
  description: 'Interactive weather map',
  uri: 'weather://map',
  mimeType: 'text/html',
  fetch: async () => {
    return generateWeatherMapHTML()
  }
})

// Start the server
server.listen(3000)
// 🎉 Inspector automatically available at http://localhost:3000/inspector
// 🚀 MCP endpoint at http://localhost:3000/mcp
```

**Key Server Features:**
- 🔍 **Auto Inspector**: Debugging UI automatically mounts at `/inspector`
- 🎨 **UI Widgets**: Build React components served alongside MCP tools
- 🔐 **OAuth Support**: Built-in authentication flow handling
- 📡 **Multiple Transports**: HTTP/SSE and WebSocket support
- 🛠️ **TypeScript First**: Full type safety and inference
- ♻️ **Hot Reload**: Development mode with auto-restart

#### Advanced Features

**Streaming with AI SDK Integration:**

```typescript
import { streamEventsToAISDKWithTools } from 'mcp-use'
import { LangChainAdapter } from 'ai'

// In your Next.js API route
export async function POST(req: Request) {
  const { prompt } = await req.json()

  const streamEvents = agent.streamEvents(prompt)
  const enhancedStream = streamEventsToAISDKWithTools(streamEvents)
  const readableStream = createReadableStreamFromGenerator(enhancedStream)

  return LangChainAdapter.toDataStreamResponse(readableStream)
}
```

**Custom UI Widgets:**

```tsx
// resources/analytics-dashboard.tsx
import { useMcp } from 'mcp-use/react'

export default function AnalyticsDashboard() {
  const { callTool, status } = useMcp()
  const [data, setData] = useState(null)

  useEffect(() => {
    callTool('get_analytics', { period: '7d' })
      .then(setData)
  }, [])

  return (
    <div>
      <h1>Analytics Dashboard</h1>
      {/* Your dashboard UI */}
    </div>
  )
}
```

[**Full mcp-use Documentation →**](./packages/mcp-use)

---

### @mcp-use/cli

Powerful build and development tool for MCP applications with integrated inspector.

```bash
# Development with hot reload
mcp-use dev

# Production build
mcp-use build

# Start production server
mcp-use start
```

**What it does:**
- 🚀 Auto-opens inspector in development mode
- ♻️ Hot reload for both server and UI widgets
- 📦 Bundles React widgets into standalone HTML pages
- 🏗️ Optimized production builds with asset hashing
- 🛠️ TypeScript compilation with watch mode

**Example workflow:**

```bash
# Start development
mcp-use dev
# Server running at http://localhost:3000
# Inspector opened at http://localhost:3000/inspector
# Watching for changes...

# Make changes to your code
# Server automatically restarts
# UI widgets hot reload
# Inspector updates in real-time
```

[**Full CLI Documentation →**](./packages/cli)

---

### @mcp-use/inspector

Web-based debugging tool for MCP servers - like Swagger UI but for MCP.

**Features:**
- 🔍 Test tools interactively with live execution
- 📊 Monitor connection status and server health
- 🔐 Handle OAuth flows automatically
- 💾 Persistent sessions with localStorage
- 🎨 Beautiful, responsive UI

**Three ways to use:**

1. **Automatic** (with mcp-use server):
```typescript
server.listen(3000)
// Inspector at http://localhost:3000/inspector
```

2. **Standalone CLI**:
```bash
npx mcp-inspect --url https://mcp.example.com/sse
```

3. **Custom mounting**:
```typescript
import { mountInspector } from '@mcp-use/inspector'
mountInspector(app, '/debug')
```

[**Full Inspector Documentation →**](./packages/inspector)

---

### create-mcp-use-app

Zero-configuration project scaffolding for MCP applications.

```bash
# Interactive mode
npx create-mcp-use-app

# Direct mode
npx create-mcp-use-app my-app --template advanced
```

**What you get:**
- ✅ Complete TypeScript setup
- ✅ Pre-configured build scripts
- ✅ Example tools and widgets
- ✅ Development environment ready
- ✅ Docker and CI/CD configs (advanced template)

[**Full create-mcp-use-app Documentation →**](./packages/create-mcp-use-app)

---

## 💡 Real-World Examples

### Example 1: AI-Powered File Manager

```typescript
// Create an agent that can manage files
const agent = new MCPAgent({
  llm: new ChatOpenAI(),
  client: MCPClient.fromDict({
    mcpServers: {
      filesystem: {
        command: 'npx',
        args: ['@modelcontextprotocol/server-filesystem', '/Users/me/documents']
      }
    }
  })
})

// Natural language file operations
await agent.run('Organize all PDF files into a "PDFs" folder sorted by date')
await agent.run('Find all TypeScript files and create a project summary')
await agent.run('Delete all temporary files older than 30 days')
```

### Example 2: Multi-Tool Research Assistant

```typescript
// Connect multiple MCP servers
const client = MCPClient.fromDict({
  mcpServers: {
    browser: { command: 'npx', args: ['@playwright/mcp'] },
    search: { command: 'npx', args: ['@mcp/server-search'] },
    memory: { command: 'npx', args: ['@mcp/server-memory'] }
  }
})

const researcher = new MCPAgent({
  llm: new ChatAnthropic(),
  client,
  useServerManager: true // Auto-select appropriate server
})

// Complex research task
const report = await researcher.run(`
  Research the latest developments in quantum computing.
  Search for recent papers, visit official websites,
  and create a comprehensive summary with sources.
`)
```

### Example 3: Database Admin Assistant

```typescript
const server = createMCPServer('db-admin', {
  version: '1.0.0'
})

server.tool('execute_query', {
  description: 'Execute SQL query safely',
  parameters: z.object({
    query: z.string(),
    database: z.string()
  }),
  execute: async ({ query, database }) => {
    // Validate and execute query
    const results = await db.query(query, { database })
    return { rows: results, count: results.length }
  }
})

// Create an AI-powered DBA
const dba = new MCPAgent({
  llm: new ChatOpenAI({ model: 'gpt-4' }),
  client: new MCPClient({ url: 'http://localhost:3000/mcp' })
})

await dba.run('Show me all users who signed up this week')
await dba.run('Optimize the slow queries in the performance log')
```

---

## 🏗️ Project Structure

A typical MCP-Use project structure:

```
my-mcp-app/
├── src/
│   └── index.ts          # MCP server definition
├── resources/            # UI widgets (React components)
│   ├── dashboard.tsx     # Main dashboard widget
│   └── settings.tsx      # Settings panel widget
├── package.json         # Dependencies and scripts
├── tsconfig.json        # TypeScript configuration
├── .env                 # Environment variables
└── dist/               # Build output
    ├── index.js        # Compiled server
    └── resources/      # Compiled widgets
```

---

## 🛠️ Development Workflow

### Local Development

```bash
# 1. Create your project
npx create-mcp-use-app my-project

# 2. Start development
cd my-project
npm run dev

# 3. Make changes - hot reload handles the rest
# 4. Test with the auto-opened inspector
```

### Production Deployment

```bash
# Build for production
npm run build

# Deploy with Docker
docker build -t my-mcp-server .
docker run -p 3000:3000 my-mcp-server

# Or deploy to any Node.js host
npm run start
```
>>>>>>> 78539be8

1. Ensure you're using pnpm >= 7.0.0
2. Check that dependent packages are built first
3. Verify all workspace packages have valid version numbers

<<<<<<< HEAD
#### Authentication issues

```bash
# Check current npm user
npm whoami

# Set registry if using custom registry
npm config set registry https://registry.npmjs.org/
```

#### Scoped package issues

For scoped packages (@mcp-use/*), ensure your npm account has permission to publish to that scope:

```bash
# Add npm organization scope
npm org set mcp-use USERNAME add
```

## Using create-mcp-use-app

The `create-mcp-use-app` package is designed to be used with `npx` to scaffold new projects:

```bash
# Create a new MCP-Use app
npx create-mcp-use-app my-app

# With options
npx create-mcp-use-app my-app --template advanced --typescript

# Interactive mode (prompts for options)
npx create-mcp-use-app
```

### Publishing create-mcp-use-app

Since this is a CLI tool meant to be used with `npx`, ensure it's published publicly:

```bash
cd packages/create-mcp-use-app
pnpm publish --access public
```

After publishing, users can immediately use it with:
```bash
npx create-mcp-use-app@latest my-new-project
```

## License

See LICENSE file in the root directory.
=======
## 🤝 Community & Support

- **Discord**: [Join our community](https://discord.gg/XkNkSkMz3V)
- **GitHub Issues**: [Report bugs or request features](https://github.com/mcp-use/mcp-use-ts/issues)
- **Documentation**: [Full docs](https://github.com/mcp-use/mcp-use-ts)

---

## 📊 Publishing & Version Management

This monorepo uses modern tooling for package management:

### Using Changesets (Recommended)

```bash
# Create a changeset for your changes
pnpm changeset

# Version packages based on changesets
pnpm changeset version

# Publish all changed packages
pnpm changeset publish
```

### Manual Publishing

```bash
# Publish individual packages
pnpm --filter mcp-use publish --access public
pnpm --filter @mcp-use/cli publish --access public
pnpm --filter @mcp-use/inspector publish --access public
pnpm --filter create-mcp-use-app publish --access public

# Or publish all at once
pnpm -r publish --access public
```

---

## 🧑‍💻 Contributing

We welcome contributions! Check out our [Contributing Guide](CONTRIBUTING.md) to get started.

### Development Setup

```bash
# Clone the repository
git clone https://github.com/mcp-use/mcp-use-ts.git
cd mcp-use-ts

# Install dependencies
pnpm install

# Build all packages
pnpm build

# Run tests
pnpm test

# Start development
pnpm dev
```

---

## 📜 License

MIT © [MCP-Use](https://github.com/mcp-use)

---

<p align="center">
  <strong>Built with ❤️ by the MCP-Use team</strong>
</p>
>>>>>>> 78539be8
<|MERGE_RESOLUTION|>--- conflicted
+++ resolved
@@ -1,140 +1,3 @@
-<<<<<<< HEAD
-# MCP-Use Monorepo
-
-This is a monorepo containing multiple packages for the MCP-Use ecosystem.
-
-## Packages
-
-- **`mcp-use`** - Core MCP integration library
-- **`@mcp-use/inspector`** - MCP Inspector package for debugging and inspecting MCP servers
-- **`@mcp-use/cli`** - Command-line interface for MCP
-- **`create-mcp-use-app`** - Create new MCP-Use applications with one command
-
-## Development
-
-```bash
-# Install dependencies
-pnpm install
-
-# Build all packages
-pnpm build
-
-# Run tests for all packages
-pnpm test
-
-# Development mode (watch)
-pnpm dev
-```
-
-## Publishing Packages
-
-### Prerequisites
-
-1. Ensure you're logged in to npm:
-```bash
-npm login
-```
-
-2. Verify package versions are updated in respective `package.json` files
-
-### Publishing Individual Packages
-
-#### Option 1: Publish from package directory
-
-```bash
-# Publish mcp-use
-cd packages/mcp-use
-pnpm publish --access public
-
-# Publish inspector
-cd packages/inspector
-pnpm publish --access public
-
-# Publish CLI
-cd packages/cli
-pnpm publish --access public
-
-# Publish create-mcp-use-app
-cd packages/create-mcp-use-app
-pnpm publish --access public
-```
-
-#### Option 2: Publish from root using filters
-
-```bash
-# Publish specific package from root
-pnpm --filter mcp-use publish --access public
-pnpm --filter @mcp-use/inspector publish --access public
-pnpm --filter @mcp-use/cli publish --access public
-pnpm --filter create-mcp-use-app publish --access public
-```
-
-#### Option 3: Publish all packages at once
-
-```bash
-# Publish all public packages
-pnpm -r publish --access public
-```
-
-### Version Management
-
-#### Update versions individually
-
-```bash
-# Bump version for specific package
-pnpm --filter mcp-use version patch
-pnpm --filter @mcp-use/inspector version minor
-pnpm --filter @mcp-use/cli version major
-```
-
-#### Update versions using changesets (recommended)
-
-First, install changesets:
-```bash
-pnpm add -D @changesets/cli -w
-pnpm changeset init
-```
-
-Then use changesets workflow:
-```bash
-# Create a changeset
-pnpm changeset
-
-# Version packages based on changesets
-pnpm changeset version
-
-# Publish packages that have changed
-pnpm changeset publish
-```
-
-### Pre-publish Checklist
-
-1. **Build all packages**: `pnpm build`
-2. **Run tests**: `pnpm test`
-3. **Check for lint errors**: `pnpm lint`
-4. **Update CHANGELOG.md** (if applicable)
-5. **Commit all changes**
-6. **Create git tag** (optional): `git tag v0.1.0`
-
-### Publishing with Different Access Levels
-
-```bash
-# Public scoped packages (default for @org/package)
-pnpm publish --access public
-
-# Private packages (requires npm paid account)
-pnpm publish --access restricted
-
-# Dry run (see what would be published)
-pnpm publish --dry-run
-```
-
-### Troubleshooting
-
-#### If workspace protocol causes issues during publish
-
-The `workspace:*` protocol in dependencies will be automatically replaced with actual version numbers during publish. If this doesn't work:
-=======
 <div align="center" style="margin: 0 auto; max-width: 80%;">
   <picture>
     <source media="(prefers-color-scheme: dark)" srcset="./packages/mcp-use/static/logo_white.svg">
@@ -577,65 +440,9 @@
 # Or deploy to any Node.js host
 npm run start
 ```
->>>>>>> 78539be8
-
-1. Ensure you're using pnpm >= 7.0.0
-2. Check that dependent packages are built first
-3. Verify all workspace packages have valid version numbers
-
-<<<<<<< HEAD
-#### Authentication issues
-
-```bash
-# Check current npm user
-npm whoami
-
-# Set registry if using custom registry
-npm config set registry https://registry.npmjs.org/
-```
-
-#### Scoped package issues
-
-For scoped packages (@mcp-use/*), ensure your npm account has permission to publish to that scope:
-
-```bash
-# Add npm organization scope
-npm org set mcp-use USERNAME add
-```
-
-## Using create-mcp-use-app
-
-The `create-mcp-use-app` package is designed to be used with `npx` to scaffold new projects:
-
-```bash
-# Create a new MCP-Use app
-npx create-mcp-use-app my-app
-
-# With options
-npx create-mcp-use-app my-app --template advanced --typescript
-
-# Interactive mode (prompts for options)
-npx create-mcp-use-app
-```
-
-### Publishing create-mcp-use-app
-
-Since this is a CLI tool meant to be used with `npx`, ensure it's published publicly:
-
-```bash
-cd packages/create-mcp-use-app
-pnpm publish --access public
-```
-
-After publishing, users can immediately use it with:
-```bash
-npx create-mcp-use-app@latest my-new-project
-```
-
-## License
-
-See LICENSE file in the root directory.
-=======
+
+---
+
 ## 🤝 Community & Support
 
 - **Discord**: [Join our community](https://discord.gg/XkNkSkMz3V)
@@ -710,5 +517,4 @@
 
 <p align="center">
   <strong>Built with ❤️ by the MCP-Use team</strong>
-</p>
->>>>>>> 78539be8
+</p>