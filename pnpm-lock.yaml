--- conflicted
+++ resolved
@@ -14,31 +14,15 @@
       '@types/node':
         specifier: ^20.0.0
         version: 20.19.17
-<<<<<<< HEAD
-      '@typescript-eslint/eslint-plugin':
-        specifier: ^8.0.0
-        version: 8.33.0(@typescript-eslint/parser@8.33.0(eslint@9.28.0)(typescript@5.8.3))(eslint@9.28.0)(typescript@5.8.3)
-      '@typescript-eslint/parser':
-        specifier: ^8.0.0
-        version: 8.33.0(eslint@9.28.0)(typescript@5.8.3)
-=======
->>>>>>> 641b4385
       eslint:
         specifier: ^9.28.0
         version: 9.28.0
       eslint-import-resolver-typescript:
         specifier: ^4.4.4
-<<<<<<< HEAD
-        version: 4.4.4(eslint-plugin-import-x@4.15.0(@typescript-eslint/utils@8.33.0(eslint@9.28.0)(typescript@5.8.3))(eslint-import-resolver-node@0.3.9)(eslint@9.28.0))(eslint-plugin-import@2.32.0)(eslint@9.28.0)
-      eslint-plugin-import:
-        specifier: ^2.32.0
-        version: 2.32.0(@typescript-eslint/parser@8.33.0(eslint@9.28.0)(typescript@5.8.3))(eslint-import-resolver-typescript@4.4.4)(eslint@9.28.0)
-=======
         version: 4.4.4(eslint-plugin-import-x@4.15.0(@typescript-eslint/utils@8.46.0(eslint@9.28.0)(typescript@5.8.3))(eslint-import-resolver-node@0.3.9)(eslint@9.28.0))(eslint-plugin-import@2.32.0)(eslint@9.28.0)
       eslint-plugin-import:
         specifier: ^2.32.0
         version: 2.32.0(@typescript-eslint/parser@8.46.0(eslint@9.28.0)(typescript@5.8.3))(eslint-import-resolver-typescript@4.4.4)(eslint@9.28.0)
->>>>>>> 641b4385
       husky:
         specifier: ^9.1.7
         version: 9.1.7
@@ -198,14 +182,7 @@
     devDependencies:
       '@antfu/eslint-config':
         specifier: ^4.13.2
-<<<<<<< HEAD
-        version: 4.13.2(@typescript-eslint/utils@8.33.0(eslint@9.28.0)(typescript@5.8.3))(@vue/compiler-sfc@3.5.16)(eslint-import-resolver-node@0.3.9)(eslint-plugin-format@1.0.1(eslint@9.28.0))(eslint@9.28.0)(typescript@5.8.3)(vitest@2.1.9(@types/node@20.19.17))
-      '@types/express':
-        specifier: ^4.17.0
-        version: 4.17.23
-=======
         version: 4.13.2(@typescript-eslint/utils@8.46.0(eslint@9.28.0)(typescript@5.8.3))(@vue/compiler-sfc@3.5.16)(eslint-import-resolver-node@0.3.9)(eslint-plugin-format@1.0.1(eslint@9.28.0))(eslint@9.28.0)(typescript@5.8.3)(vitest@2.1.9(@types/node@20.19.17))
->>>>>>> 641b4385
       '@types/lodash-es':
         specifier: ^4.17.12
         version: 4.17.12
@@ -1199,18 +1176,6 @@
   '@types/retry@0.12.0':
     resolution: {integrity: sha512-wWKOClTTiizcZhXnPY4wikVAwmdYHp8q6DmC+EJUzAMsycb7HB32Kh9RN4+0gExjmPmZSAQjgURXIGATPegAvA==}
 
-<<<<<<< HEAD
-  '@types/send@0.17.5':
-    resolution: {integrity: sha512-z6F2D3cOStZvuk2SaP6YrwkNO65iTZcwA2ZkSABegdkAh/lf+Aa/YQndZVfmEXT5vgAp6zv06VQ3ejSVjAny4w==}
-
-  '@types/send@1.2.0':
-    resolution: {integrity: sha512-zBF6vZJn1IaMpg3xUF25VK3gd3l8zwE0ZLRX7dsQyQi+jp4E8mMDJNGDYnYse+bQhYwWERTxVwHpi3dMOq7RKQ==}
-
-  '@types/serve-static@1.15.9':
-    resolution: {integrity: sha512-dOTIuqpWLyl3BBXU3maNQsS4A3zuuoYRNIvYSxxhebPfXg2mzWQEPne/nlJ37yOse6uGgR386uTpdsx4D0QZWA==}
-
-=======
->>>>>>> 641b4385
   '@types/triple-beam@1.3.5':
     resolution: {integrity: sha512-6WaYesThRMCl19iryMYP7/x2OVgCtbIVflDGFpWnb9irXI3UjYE4AzmYuiUKY1AJstGijoY+MgUszMgRxIYTYw==}
 
@@ -1231,8 +1196,6 @@
       eslint: ^8.57.0 || ^9.0.0
       typescript: '>=4.8.4 <5.9.0'
 
-<<<<<<< HEAD
-=======
   '@typescript-eslint/eslint-plugin@8.46.0':
     resolution: {integrity: sha512-hA8gxBq4ukonVXPy0OKhiaUh/68D0E88GSmtC1iAEnGaieuDi38LhS7jdCHRLi6ErJBNDGCzvh5EnzdPwUc0DA==}
     engines: {node: ^18.18.0 || ^20.9.0 || >=21.1.0}
@@ -1241,7 +1204,6 @@
       eslint: ^8.57.0 || ^9.0.0
       typescript: '>=4.8.4 <6.0.0'
 
->>>>>>> 641b4385
   '@typescript-eslint/parser@8.33.0':
     resolution: {integrity: sha512-JaehZvf6m0yqYp34+RVnihBAChkqeH+tqqhS0GuX1qgPpwLvmTPheKEs6OeCK6hVJgXZHJ2vbjnC9j119auStQ==}
     engines: {node: ^18.18.0 || ^20.9.0 || >=21.1.0}
@@ -1260,15 +1222,12 @@
     resolution: {integrity: sha512-d1hz0u9l6N+u/gcrk6s6gYdl7/+pp8yHheRTqP6X5hVDKALEaTn8WfGiit7G511yueBEL3OpOEpD+3/MBdoN+A==}
     engines: {node: ^18.18.0 || ^20.9.0 || >=21.1.0}
 
-<<<<<<< HEAD
-=======
   '@typescript-eslint/project-service@8.46.0':
     resolution: {integrity: sha512-OEhec0mH+U5Je2NZOeK1AbVCdm0ChyapAyTeXVIYTPXDJ3F07+cu87PPXcGoYqZ7M9YJVvFnfpGg1UmCIqM+QQ==}
     engines: {node: ^18.18.0 || ^20.9.0 || >=21.1.0}
     peerDependencies:
       typescript: '>=4.8.4 <6.0.0'
 
->>>>>>> 641b4385
   '@typescript-eslint/scope-manager@8.33.0':
     resolution: {integrity: sha512-LMi/oqrzpqxyO72ltP+dBSP6V0xiUb4saY7WLtxSfiNEBI8m321LLVFU9/QDJxjDQG9/tjSqKz/E3380TEqSTw==}
     engines: {node: ^18.18.0 || ^20.9.0 || >=21.1.0}
@@ -1283,15 +1242,12 @@
     peerDependencies:
       typescript: '>=4.8.4 <5.9.0'
 
-<<<<<<< HEAD
-=======
   '@typescript-eslint/tsconfig-utils@8.46.0':
     resolution: {integrity: sha512-WrYXKGAHY836/N7zoK/kzi6p8tXFhasHh8ocFL9VZSAkvH956gfeRfcnhs3xzRy8qQ/dq3q44v1jvQieMFg2cw==}
     engines: {node: ^18.18.0 || ^20.9.0 || >=21.1.0}
     peerDependencies:
       typescript: '>=4.8.4 <6.0.0'
 
->>>>>>> 641b4385
   '@typescript-eslint/type-utils@8.33.0':
     resolution: {integrity: sha512-lScnHNCBqL1QayuSrWeqAL5GmqNdVUQAAMTaCwdYEdWfIrSrOGzyLGRCHXcCixa5NK6i5l0AfSO2oBSjCjf4XQ==}
     engines: {node: ^18.18.0 || ^20.9.0 || >=21.1.0}
@@ -1299,8 +1255,6 @@
       eslint: ^8.57.0 || ^9.0.0
       typescript: '>=4.8.4 <5.9.0'
 
-<<<<<<< HEAD
-=======
   '@typescript-eslint/type-utils@8.46.0':
     resolution: {integrity: sha512-hy+lvYV1lZpVs2jRaEYvgCblZxUoJiPyCemwbQZ+NGulWkQRy0HRPYAoef/CNSzaLt+MLvMptZsHXHlkEilaeg==}
     engines: {node: ^18.18.0 || ^20.9.0 || >=21.1.0}
@@ -1308,33 +1262,26 @@
       eslint: ^8.57.0 || ^9.0.0
       typescript: '>=4.8.4 <6.0.0'
 
->>>>>>> 641b4385
   '@typescript-eslint/types@8.33.0':
     resolution: {integrity: sha512-DKuXOKpM5IDT1FA2g9x9x1Ug81YuKrzf4mYX8FAVSNu5Wo/LELHWQyM1pQaDkI42bX15PWl0vNPt1uGiIFUOpg==}
     engines: {node: ^18.18.0 || ^20.9.0 || >=21.1.0}
 
-<<<<<<< HEAD
-=======
   '@typescript-eslint/types@8.46.0':
     resolution: {integrity: sha512-bHGGJyVjSE4dJJIO5yyEWt/cHyNwga/zXGJbJJ8TiO01aVREK6gCTu3L+5wrkb1FbDkQ+TKjMNe9R/QQQP9+rA==}
     engines: {node: ^18.18.0 || ^20.9.0 || >=21.1.0}
 
->>>>>>> 641b4385
   '@typescript-eslint/typescript-estree@8.33.0':
     resolution: {integrity: sha512-vegY4FQoB6jL97Tu/lWRsAiUUp8qJTqzAmENH2k59SJhw0Th1oszb9Idq/FyyONLuNqT1OADJPXfyUNOR8SzAQ==}
     engines: {node: ^18.18.0 || ^20.9.0 || >=21.1.0}
     peerDependencies:
       typescript: '>=4.8.4 <5.9.0'
 
-<<<<<<< HEAD
-=======
   '@typescript-eslint/typescript-estree@8.46.0':
     resolution: {integrity: sha512-ekDCUfVpAKWJbRfm8T1YRrCot1KFxZn21oV76v5Fj4tr7ELyk84OS+ouvYdcDAwZL89WpEkEj2DKQ+qg//+ucg==}
     engines: {node: ^18.18.0 || ^20.9.0 || >=21.1.0}
     peerDependencies:
       typescript: '>=4.8.4 <6.0.0'
 
->>>>>>> 641b4385
   '@typescript-eslint/utils@8.33.0':
     resolution: {integrity: sha512-lPFuQaLA9aSNa7D5u2EpRiqdAUhzShwGg/nhpBlc4GR6kcTABttCuyjFs8BcEZ8VWrjCBof/bePhP3Q3fS+Yrw==}
     engines: {node: ^18.18.0 || ^20.9.0 || >=21.1.0}
@@ -1342,8 +1289,6 @@
       eslint: ^8.57.0 || ^9.0.0
       typescript: '>=4.8.4 <5.9.0'
 
-<<<<<<< HEAD
-=======
   '@typescript-eslint/utils@8.46.0':
     resolution: {integrity: sha512-nD6yGWPj1xiOm4Gk0k6hLSZz2XkNXhuYmyIrOWcHoPuAhjT9i5bAG+xbWPgFeNR8HPHHtpNKdYUXJl/D3x7f5g==}
     engines: {node: ^18.18.0 || ^20.9.0 || >=21.1.0}
@@ -1351,18 +1296,14 @@
       eslint: ^8.57.0 || ^9.0.0
       typescript: '>=4.8.4 <6.0.0'
 
->>>>>>> 641b4385
   '@typescript-eslint/visitor-keys@8.33.0':
     resolution: {integrity: sha512-7RW7CMYoskiz5OOGAWjJFxgb7c5UNjTG292gYhWeOAcFmYCtVCSqjqSBj5zMhxbXo2JOW95YYrUWJfU0zrpaGQ==}
     engines: {node: ^18.18.0 || ^20.9.0 || >=21.1.0}
 
-<<<<<<< HEAD
-=======
   '@typescript-eslint/visitor-keys@8.46.0':
     resolution: {integrity: sha512-FrvMpAK+hTbFy7vH5j1+tMYHMSKLE6RzluFJlkFNKD0p9YsUT75JlBSmr5so3QRzvMwU5/bIEdeNrxm8du8l3Q==}
     engines: {node: ^18.18.0 || ^20.9.0 || >=21.1.0}
 
->>>>>>> 641b4385
   '@unrs/resolver-binding-android-arm-eabi@1.11.1':
     resolution: {integrity: sha512-ppLRUgHVaGRWUx0R0Ut06Mjo9gBaBkg3v/8AxusGLhsIotbBLuRk51rAzqLC8gq6NyyAojEXglNjzf6R948DNw==}
     cpu: [arm]
@@ -2355,13 +2296,10 @@
     resolution: {integrity: sha512-UyLnSehNt62FFhSwjZlHmeokpRK59rcz29j+F1/aDgbkbRTk7wIc9XzdoasMUbRNKDM0qQt/+BJ4BrpFeABemw==}
     engines: {node: ^18.18.0 || ^20.9.0 || >=21.1.0}
 
-<<<<<<< HEAD
-=======
   eslint-visitor-keys@4.2.1:
     resolution: {integrity: sha512-Uhdk5sfqcee/9H/rCOJikYz67o0a2Tw2hGRPOG2Y1R2dg7brRe1uG0yaNQDHu+TO/uQPF/5eCapvYSmHUjt7JQ==}
     engines: {node: ^18.18.0 || ^20.9.0 || >=21.1.0}
 
->>>>>>> 641b4385
   eslint@9.28.0:
     resolution: {integrity: sha512-ocgh41VhRlf9+fVpe7QKzwLj9c92fDiqOj8Y3Sd4/ZmVA4Btx4PlUYPq4pp9JDyupkf1upbEXecxL2mwNV7jPQ==}
     engines: {node: ^18.18.0 || ^20.9.0 || >=21.1.0}
@@ -2621,13 +2559,10 @@
     resolution: {integrity: sha512-DpLKbNU4WylpxJykQujfCcwYWiV/Jhm50Goo0wrVILAv5jOr9d+H+UR3PhSCD2rCCEIg0uc+G+muBTwD54JhDQ==}
     engines: {node: '>= 0.4'}
 
-<<<<<<< HEAD
-=======
   globby@14.1.0:
     resolution: {integrity: sha512-0Ia46fDOaT7k4og1PDW4YbodWWr3scS2vAr2lTbsplOt2WkKp0vQbkI9wKis/T5LV/dqPjO3bpS/z6GTJB82LA==}
     engines: {node: '>=18'}
 
->>>>>>> 641b4385
   gopd@1.2.0:
     resolution: {integrity: sha512-ZUKRh6/kUFoAiTAtTYPZJ3hw9wNxx+BIBOijnlG9PnrJsCcSjs1wyyD6vJpaYtgnzDrKYRSqf3OO6Rfa93xsRg==}
     engines: {node: '>= 0.4'}
@@ -3467,13 +3402,10 @@
     resolution: {integrity: sha512-TdrF7fW9Rphjq4RjrW0Kp2AW0Ahwu9sRGTkS6bvDi0SCwZlEZYmcfDbEsTz8RVk0EHIS/Vd1bv3JhG+1xZuAyQ==}
     engines: {node: '>=16'}
 
-<<<<<<< HEAD
-=======
   path-type@6.0.0:
     resolution: {integrity: sha512-Vj7sf++t5pBD637NSfkxpHSMfWaeig5+DKWLhcqIYx6mWQz5hdJTGDVMQiJcw1ZYkhs7AazKDGpRVji1LJCZUQ==}
     engines: {node: '>=18'}
 
->>>>>>> 641b4385
   pathe@1.1.2:
     resolution: {integrity: sha512-whLdWMYL2TwI08hn8/ZqAbrVemu0LNaNNJZX73O6qaIdCTfXutsLhMkjdENX0qhsQ9uIimo4/aQOmXkoon2nDQ==}
 
@@ -3761,13 +3693,10 @@
   sisteransi@1.0.5:
     resolution: {integrity: sha512-bLGGlR1QxBcynn2d5YmDX4MGjlZvy2MRBDRNHLJ8VI6l6+9FUiyTFNJ0IveOSP0bcXgVDPRcfGqA0pjaqUpfVg==}
 
-<<<<<<< HEAD
-=======
   slash@5.1.0:
     resolution: {integrity: sha512-ZA6oR3T/pEyuqwMgAKT0/hAv8oAXckzbkmR0UkUosQ+Mc4RxGoJkRmwHgHufaenlyAgE1Mxgpdcrf75y6XcnDg==}
     engines: {node: '>=14.16'}
 
->>>>>>> 641b4385
   slice-ansi@5.0.0:
     resolution: {integrity: sha512-FC+lgizVPfie0kkhqUScwRu1O/lF6NOgJmlCgK+/LYxDCTk8sGelYaHDhFcDN+Sn3Cv+3VSa4Byeo+IMCzpMgQ==}
     engines: {node: '>=12'}
@@ -5069,24 +4998,6 @@
 
   '@types/retry@0.12.0': {}
 
-<<<<<<< HEAD
-  '@types/send@0.17.5':
-    dependencies:
-      '@types/mime': 1.3.5
-      '@types/node': 20.19.17
-
-  '@types/send@1.2.0':
-    dependencies:
-      '@types/node': 20.19.17
-
-  '@types/serve-static@1.15.9':
-    dependencies:
-      '@types/http-errors': 2.0.5
-      '@types/node': 20.19.17
-      '@types/send': 0.17.5
-
-=======
->>>>>>> 641b4385
   '@types/triple-beam@1.3.5': {}
 
   '@types/unist@3.0.3': {}
@@ -5114,8 +5025,6 @@
     transitivePeerDependencies:
       - supports-color
 
-<<<<<<< HEAD
-=======
   '@typescript-eslint/eslint-plugin@8.46.0(@typescript-eslint/parser@8.46.0(eslint@9.28.0)(typescript@5.8.3))(eslint@9.28.0)(typescript@5.8.3)':
     dependencies:
       '@eslint-community/regexpp': 4.12.1
@@ -5133,7 +5042,6 @@
     transitivePeerDependencies:
       - supports-color
 
->>>>>>> 641b4385
   '@typescript-eslint/parser@8.33.0(eslint@9.28.0)(typescript@5.8.3)':
     dependencies:
       '@typescript-eslint/scope-manager': 8.33.0
@@ -5167,8 +5075,6 @@
       - supports-color
       - typescript
 
-<<<<<<< HEAD
-=======
   '@typescript-eslint/project-service@8.46.0(typescript@5.8.3)':
     dependencies:
       '@typescript-eslint/tsconfig-utils': 8.46.0(typescript@5.8.3)
@@ -5178,7 +5084,6 @@
     transitivePeerDependencies:
       - supports-color
 
->>>>>>> 641b4385
   '@typescript-eslint/scope-manager@8.33.0':
     dependencies:
       '@typescript-eslint/types': 8.33.0
@@ -5193,13 +5098,10 @@
     dependencies:
       typescript: 5.8.3
 
-<<<<<<< HEAD
-=======
   '@typescript-eslint/tsconfig-utils@8.46.0(typescript@5.8.3)':
     dependencies:
       typescript: 5.8.3
 
->>>>>>> 641b4385
   '@typescript-eslint/type-utils@8.33.0(eslint@9.28.0)(typescript@5.8.3)':
     dependencies:
       '@typescript-eslint/typescript-estree': 8.33.0(typescript@5.8.3)
@@ -5211,10 +5113,6 @@
     transitivePeerDependencies:
       - supports-color
 
-<<<<<<< HEAD
-  '@typescript-eslint/types@8.33.0': {}
-
-=======
   '@typescript-eslint/type-utils@8.46.0(eslint@9.28.0)(typescript@5.8.3)':
     dependencies:
       '@typescript-eslint/types': 8.46.0
@@ -5231,7 +5129,6 @@
 
   '@typescript-eslint/types@8.46.0': {}
 
->>>>>>> 641b4385
   '@typescript-eslint/typescript-estree@8.33.0(typescript@5.8.3)':
     dependencies:
       '@typescript-eslint/project-service': 8.33.0(typescript@5.8.3)
@@ -5248,9 +5145,6 @@
     transitivePeerDependencies:
       - supports-color
 
-<<<<<<< HEAD
-  '@typescript-eslint/utils@8.33.0(eslint@9.28.0)(typescript@5.8.3)':
-=======
   '@typescript-eslint/typescript-estree@8.46.0(typescript@5.8.3)':
     dependencies:
       '@typescript-eslint/project-service': 8.46.0(typescript@5.8.3)
@@ -5279,7 +5173,6 @@
       - supports-color
 
   '@typescript-eslint/utils@8.46.0(eslint@9.28.0)(typescript@5.8.3)':
->>>>>>> 641b4385
     dependencies:
       '@eslint-community/eslint-utils': 4.7.0(eslint@9.28.0)
       '@typescript-eslint/scope-manager': 8.46.0
@@ -5295,14 +5188,11 @@
       '@typescript-eslint/types': 8.33.0
       eslint-visitor-keys: 4.2.0
 
-<<<<<<< HEAD
-=======
   '@typescript-eslint/visitor-keys@8.46.0':
     dependencies:
       '@typescript-eslint/types': 8.46.0
       eslint-visitor-keys: 4.2.1
 
->>>>>>> 641b4385
   '@unrs/resolver-binding-android-arm-eabi@1.11.1':
     optional: true
 
@@ -6182,11 +6072,7 @@
     transitivePeerDependencies:
       - supports-color
 
-<<<<<<< HEAD
-  eslint-import-resolver-typescript@4.4.4(eslint-plugin-import-x@4.15.0(@typescript-eslint/utils@8.33.0(eslint@9.28.0)(typescript@5.8.3))(eslint-import-resolver-node@0.3.9)(eslint@9.28.0))(eslint-plugin-import@2.32.0)(eslint@9.28.0):
-=======
   eslint-import-resolver-typescript@4.4.4(eslint-plugin-import-x@4.15.0(@typescript-eslint/utils@8.46.0(eslint@9.28.0)(typescript@5.8.3))(eslint-import-resolver-node@0.3.9)(eslint@9.28.0))(eslint-plugin-import@2.32.0)(eslint@9.28.0):
->>>>>>> 641b4385
     dependencies:
       debug: 4.4.1
       eslint: 9.28.0
@@ -6197,13 +6083,8 @@
       tinyglobby: 0.2.14
       unrs-resolver: 1.11.1
     optionalDependencies:
-<<<<<<< HEAD
-      eslint-plugin-import: 2.32.0(@typescript-eslint/parser@8.33.0(eslint@9.28.0)(typescript@5.8.3))(eslint-import-resolver-typescript@4.4.4)(eslint@9.28.0)
-      eslint-plugin-import-x: 4.15.0(@typescript-eslint/utils@8.33.0(eslint@9.28.0)(typescript@5.8.3))(eslint-import-resolver-node@0.3.9)(eslint@9.28.0)
-=======
       eslint-plugin-import: 2.32.0(@typescript-eslint/parser@8.46.0(eslint@9.28.0)(typescript@5.8.3))(eslint-import-resolver-typescript@4.4.4)(eslint@9.28.0)
       eslint-plugin-import-x: 4.15.0(@typescript-eslint/utils@8.46.0(eslint@9.28.0)(typescript@5.8.3))(eslint-import-resolver-node@0.3.9)(eslint@9.28.0)
->>>>>>> 641b4385
     transitivePeerDependencies:
       - supports-color
 
@@ -6217,16 +6098,6 @@
     dependencies:
       eslint: 9.28.0
 
-<<<<<<< HEAD
-  eslint-module-utils@2.12.1(@typescript-eslint/parser@8.33.0(eslint@9.28.0)(typescript@5.8.3))(eslint-import-resolver-node@0.3.9)(eslint-import-resolver-typescript@4.4.4)(eslint@9.28.0):
-    dependencies:
-      debug: 3.2.7
-    optionalDependencies:
-      '@typescript-eslint/parser': 8.33.0(eslint@9.28.0)(typescript@5.8.3)
-      eslint: 9.28.0
-      eslint-import-resolver-node: 0.3.9
-      eslint-import-resolver-typescript: 4.4.4(eslint-plugin-import-x@4.15.0(@typescript-eslint/utils@8.33.0(eslint@9.28.0)(typescript@5.8.3))(eslint-import-resolver-node@0.3.9)(eslint@9.28.0))(eslint-plugin-import@2.32.0)(eslint@9.28.0)
-=======
   eslint-module-utils@2.12.1(@typescript-eslint/parser@8.46.0(eslint@9.28.0)(typescript@5.8.3))(eslint-import-resolver-node@0.3.9)(eslint-import-resolver-typescript@4.4.4)(eslint@9.28.0):
     dependencies:
       debug: 3.2.7
@@ -6235,7 +6106,6 @@
       eslint: 9.28.0
       eslint-import-resolver-node: 0.3.9
       eslint-import-resolver-typescript: 4.4.4(eslint-plugin-import-x@4.15.0(@typescript-eslint/utils@8.46.0(eslint@9.28.0)(typescript@5.8.3))(eslint-import-resolver-node@0.3.9)(eslint@9.28.0))(eslint-plugin-import@2.32.0)(eslint@9.28.0)
->>>>>>> 641b4385
     transitivePeerDependencies:
       - supports-color
 
@@ -6268,11 +6138,7 @@
       prettier: 3.5.3
       synckit: 0.9.3
 
-<<<<<<< HEAD
-  eslint-plugin-import-x@4.15.0(@typescript-eslint/utils@8.33.0(eslint@9.28.0)(typescript@5.8.3))(eslint-import-resolver-node@0.3.9)(eslint@9.28.0):
-=======
   eslint-plugin-import-x@4.15.0(@typescript-eslint/utils@8.46.0(eslint@9.28.0)(typescript@5.8.3))(eslint-import-resolver-node@0.3.9)(eslint@9.28.0):
->>>>>>> 641b4385
     dependencies:
       '@typescript-eslint/types': 8.33.0
       comment-parser: 1.4.1
@@ -6290,11 +6156,7 @@
     transitivePeerDependencies:
       - supports-color
 
-<<<<<<< HEAD
-  eslint-plugin-import@2.32.0(@typescript-eslint/parser@8.33.0(eslint@9.28.0)(typescript@5.8.3))(eslint-import-resolver-typescript@4.4.4)(eslint@9.28.0):
-=======
   eslint-plugin-import@2.32.0(@typescript-eslint/parser@8.46.0(eslint@9.28.0)(typescript@5.8.3))(eslint-import-resolver-typescript@4.4.4)(eslint@9.28.0):
->>>>>>> 641b4385
     dependencies:
       '@rtsao/scc': 1.1.0
       array-includes: 3.1.9
@@ -6305,11 +6167,7 @@
       doctrine: 2.1.0
       eslint: 9.28.0
       eslint-import-resolver-node: 0.3.9
-<<<<<<< HEAD
-      eslint-module-utils: 2.12.1(@typescript-eslint/parser@8.33.0(eslint@9.28.0)(typescript@5.8.3))(eslint-import-resolver-node@0.3.9)(eslint-import-resolver-typescript@4.4.4)(eslint@9.28.0)
-=======
       eslint-module-utils: 2.12.1(@typescript-eslint/parser@8.46.0(eslint@9.28.0)(typescript@5.8.3))(eslint-import-resolver-node@0.3.9)(eslint-import-resolver-typescript@4.4.4)(eslint@9.28.0)
->>>>>>> 641b4385
       hasown: 2.0.2
       is-core-module: 2.16.1
       is-glob: 4.0.3
@@ -6321,11 +6179,7 @@
       string.prototype.trimend: 1.0.9
       tsconfig-paths: 3.15.0
     optionalDependencies:
-<<<<<<< HEAD
-      '@typescript-eslint/parser': 8.33.0(eslint@9.28.0)(typescript@5.8.3)
-=======
       '@typescript-eslint/parser': 8.46.0(eslint@9.28.0)(typescript@5.8.3)
->>>>>>> 641b4385
     transitivePeerDependencies:
       - eslint-import-resolver-typescript
       - eslint-import-resolver-webpack
@@ -6484,11 +6338,8 @@
 
   eslint-visitor-keys@4.2.0: {}
 
-<<<<<<< HEAD
-=======
   eslint-visitor-keys@4.2.1: {}
 
->>>>>>> 641b4385
   eslint@9.28.0:
     dependencies:
       '@eslint-community/eslint-utils': 4.7.0(eslint@9.28.0)
@@ -6798,8 +6649,6 @@
       define-properties: 1.2.1
       gopd: 1.2.0
 
-<<<<<<< HEAD
-=======
   globby@14.1.0:
     dependencies:
       '@sindresorhus/merge-streams': 2.3.0
@@ -6809,7 +6658,6 @@
       slash: 5.1.0
       unicorn-magic: 0.3.0
 
->>>>>>> 641b4385
   gopd@1.2.0: {}
 
   graceful-fs@4.2.11: {}
@@ -7753,11 +7601,8 @@
 
   path-to-regexp@8.2.0: {}
 
-<<<<<<< HEAD
-=======
   path-type@6.0.0: {}
 
->>>>>>> 641b4385
   pathe@1.1.2: {}
 
   pathe@2.0.3: {}
@@ -8097,11 +7942,8 @@
 
   sisteransi@1.0.5: {}
 
-<<<<<<< HEAD
-=======
   slash@5.1.0: {}
 
->>>>>>> 641b4385
   slice-ansi@5.0.0:
     dependencies:
       ansi-styles: 6.2.3
